--- conflicted
+++ resolved
@@ -653,7 +653,6 @@
             public string Name { get; set; }
         }
 
-<<<<<<< HEAD
 #if !UNITY_2018_3_OR_NEWER
         [MessagePackObject]
         public class Person
@@ -679,7 +678,7 @@
             public string Name { get; init; }
         }
 #endif
-=======
+
         [MessagePackObject(true)]
         public class ClassWithPropertySetterAndDummyCtor
         {
@@ -690,7 +689,6 @@
                 // This constructor intentionally left blank.
             }
         }
->>>>>>> 4ca7e42c
     }
 }
 
