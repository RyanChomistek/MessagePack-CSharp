--- conflicted
+++ resolved
@@ -19,12 +19,7 @@
     [System.Diagnostics.CodeAnalysis.SuppressMessage("ApiDesign", "RS0026:Do not add multiple public overloads with optional parameters", Justification = "Each overload has sufficiently unique required parameters.")]
     public static partial class MessagePackSerializer
     {
-<<<<<<< HEAD
-        private const int MaxHintSize = 1024 * 1024;
         private static MessagePackSerializerOptions? defaultOptions;
-=======
-        private static MessagePackSerializerOptions defaultOptions;
->>>>>>> f9573d1c
 
         /// <summary>
         /// Gets or sets the default set of options to use when not explicitly specified for a method call.
