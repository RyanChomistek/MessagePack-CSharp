﻿using System;
using System.Reflection;
<<<<<<< HEAD
using System.Runtime.ExceptionServices;
using MessagePack.Formatters;
=======
>>>>>>> dfee22b1

namespace MessagePack
{
    public interface IFormatterResolver
    {
        IMessagePackFormatter<T> GetFormatter<T>();
    }

    public static class FormatterResolverExtensions
    {
        public static IMessagePackFormatter<T> GetFormatterWithVerify<T>(this IFormatterResolver resolver)
        {
            IMessagePackFormatter<T> formatter;
            try
            {
                formatter = resolver.GetFormatter<T>();
            }
            catch (TypeInitializationException ex)
            {
#if NETSTANDARD || NETFRAMEWORK
                // The fact that we're using static constructors to initialize this is an internal detail.
                // Rethrow the inner exception if there is one.
                // Do it carefully so as to not stomp on the original callstack.
                System.Runtime.ExceptionServices.ExceptionDispatchInfo.Capture(ex.InnerException ?? ex).Throw();
                throw new InvalidOperationException("Unreachable"); // keep the compiler happy
#else
                var data = ex.Data; // suppress warning about not using `ex`
                throw;
#endif
            }

            if (formatter == null)
            {
                throw new FormatterNotRegisteredException(typeof(T).FullName + " is not registered in this resolver. resolver:" + resolver.GetType().Name);
            }

            return formatter;
        }

#if !UNITY_WSA

        public static object GetFormatterDynamic(this IFormatterResolver resolver, Type type)
        {
            var methodInfo = typeof(IFormatterResolver).GetRuntimeMethod("GetFormatter", Type.EmptyTypes);

            var formatter = methodInfo.MakeGenericMethod(type).Invoke(resolver, null);
            return formatter;
        }

#endif
    }

    public class FormatterNotRegisteredException : Exception
    {
        public FormatterNotRegisteredException(string message) : base(message)
        {
        }
    }
}<|MERGE_RESOLUTION|>--- conflicted
+++ resolved
@@ -1,10 +1,7 @@
 ﻿using System;
 using System.Reflection;
-<<<<<<< HEAD
 using System.Runtime.ExceptionServices;
 using MessagePack.Formatters;
-=======
->>>>>>> dfee22b1
 
 namespace MessagePack
 {
@@ -24,16 +21,11 @@
             }
             catch (TypeInitializationException ex)
             {
-#if NETSTANDARD || NETFRAMEWORK
                 // The fact that we're using static constructors to initialize this is an internal detail.
                 // Rethrow the inner exception if there is one.
                 // Do it carefully so as to not stomp on the original callstack.
-                System.Runtime.ExceptionServices.ExceptionDispatchInfo.Capture(ex.InnerException ?? ex).Throw();
+                ExceptionDispatchInfo.Capture(ex.InnerException ?? ex).Throw();
                 throw new InvalidOperationException("Unreachable"); // keep the compiler happy
-#else
-                var data = ex.Data; // suppress warning about not using `ex`
-                throw;
-#endif
             }
 
             if (formatter == null)
