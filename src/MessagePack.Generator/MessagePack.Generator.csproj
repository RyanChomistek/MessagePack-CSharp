--- conflicted
+++ resolved
@@ -1,21 +1,12 @@
 ﻿<Project Sdk="Microsoft.NET.Sdk">
 
   <PropertyGroup>
-<<<<<<< HEAD
-    <AssemblyName>mpc</AssemblyName>
-    <OutputType>Exe</OutputType>
-    <TargetFrameworks>net6.0;net7.0</TargetFrameworks>
-    <PackAsTool>true</PackAsTool>
-    <ToolCommandName>mpc</ToolCommandName>
-    <RollForward>Major</RollForward>
-=======
     <TargetFramework>netstandard2.0</TargetFramework>
     <LangVersion>11</LangVersion>
     <ImplicitUsings>enable</ImplicitUsings>
     <Nullable>enable</Nullable>
     <IsRoslynComponent>true</IsRoslynComponent>
     <AnalyzerLanguage>cs</AnalyzerLanguage>
->>>>>>> 51dac962
 
     <!-- NuGet Info -->
     <PackageId>MessagePack.Generator</PackageId>
@@ -25,87 +16,11 @@
   </PropertyGroup>
 
   <ItemGroup>
-<<<<<<< HEAD
     <PackageReference Include="ConsoleAppFramework" />
     <PackageReference Include="Microsoft.Build.Locator" />
     <PackageReference Include="Microsoft.Build.Framework" ExcludeAssets="runtime" />
     <PackageReference Include="Microsoft.Build" ExcludeAssets="runtime" />
     <PackageReference Include="Microsoft.CodeAnalysis.Workspaces.MSBuild" />
-=======
-    <PackageReference Include="Microsoft.CodeAnalysis.CSharp" Version="4.3.1" />
-    <PackageReference Include="System.CodeDom" Version="6.0.0" />
-    <PackageReference Include="System.Reflection.Emit" Version="4.7.0" />
->>>>>>> 51dac962
-  </ItemGroup>
-
-  <ItemGroup>
-    <Compile Include="..\MessagePack.GeneratorCore\**\*.cs" LinkBase="GeneratorCore" />
-    <None Include="..\MessagePack.GeneratorCore\**\*.tt" LinkBase="GeneratorCore" />
-    <Compile Include="..\MessagePack.UnityClient\Assets\Scripts\MessagePack\MessagePackSerializationException.cs" LinkBase="MessagePack" />
-    <Compile Include="..\MessagePack.UnityClient\Assets\Scripts\MessagePack\SafeBitConverter.cs" LinkBase="MessagePack" />
-    <Compile Include="..\MessagePack.UnityClient\Assets\Scripts\MessagePack\Internal\AutomataDictionary.cs" LinkBase="MessagePack\Internal" />
-    <Compile Include="..\MessagePack.UnityClient\Assets\Scripts\MessagePack\Internal\ILGeneratorExtensions.cs" LinkBase="MessagePack\Internal" />
-  </ItemGroup>
-
-  <ItemGroup>
-    <Compile Update="..\MessagePack.GeneratorCore\Generator\EnumTemplate.cs">
-      <DesignTime>True</DesignTime>
-      <AutoGen>True</AutoGen>
-      <DependentUpon>EnumTemplate.tt</DependentUpon>
-    </Compile>
-    <Compile Update="..\MessagePack.GeneratorCore\Generator\FormatterTemplate.cs">
-      <DesignTime>True</DesignTime>
-      <AutoGen>True</AutoGen>
-      <DependentUpon>FormatterTemplate.tt</DependentUpon>
-    </Compile>
-    <Compile Update="..\MessagePack.GeneratorCore\Generator\ResolverTemplate.cs">
-      <DesignTime>True</DesignTime>
-      <AutoGen>True</AutoGen>
-      <DependentUpon>ResolverTemplate.tt</DependentUpon>
-    </Compile>
-    <Compile Update="..\MessagePack.GeneratorCore\Generator\StringKey\StringKeyFormatterTemplate.cs">
-      <DesignTime>True</DesignTime>
-      <AutoGen>True</AutoGen>
-      <DependentUpon>StringKeyFormatterTemplate.tt</DependentUpon>
-    </Compile>
-    <Compile Update="..\MessagePack.GeneratorCore\Generator\TemplatePartials.cs">
-      <DependentUpon>%(FileName).tt</DependentUpon>
-      <DesignTime>True</DesignTime>
-      <AutoGen>True</AutoGen>
-    </Compile>
-    <Compile Update="..\MessagePack.GeneratorCore\Generator\UnionTemplate.cs">
-      <DesignTime>True</DesignTime>
-      <AutoGen>True</AutoGen>
-      <DependentUpon>UnionTemplate.tt</DependentUpon>
-    </Compile>
-  </ItemGroup>
-
-  <ItemGroup>
-    <None Update="..\MessagePack.GeneratorCore\Generator\EnumTemplate.tt">
-      <Generator>TextTemplatingFilePreprocessor</Generator>
-      <LastGenOutput>EnumTemplate.cs</LastGenOutput>
-      <CustomToolNamespace>MessagePackCompiler.Generator</CustomToolNamespace>
-    </None>
-    <None Update="..\MessagePack.GeneratorCore\Generator\FormatterTemplate.tt">
-      <Generator>TextTemplatingFilePreprocessor</Generator>
-      <LastGenOutput>FormatterTemplate.cs</LastGenOutput>
-      <CustomToolNamespace>MessagePackCompiler.Generator</CustomToolNamespace>
-    </None>
-    <None Update="..\MessagePack.GeneratorCore\Generator\ResolverTemplate.tt">
-      <Generator>TextTemplatingFilePreprocessor</Generator>
-      <LastGenOutput>ResolverTemplate.cs</LastGenOutput>
-      <CustomToolNamespace>MessagePackCompiler.Generator</CustomToolNamespace>
-    </None>
-    <None Update="..\MessagePack.GeneratorCore\Generator\StringKey\StringKeyFormatterTemplate.tt">
-      <Generator>TextTemplatingFilePreprocessor</Generator>
-      <LastGenOutput>StringKeyFormatterTemplate.cs</LastGenOutput>
-      <CustomToolNamespace>MessagePackCompiler.Generator</CustomToolNamespace>
-    </None>
-    <None Update="..\MessagePack.GeneratorCore\Generator\UnionTemplate.tt">
-      <Generator>TextTemplatingFilePreprocessor</Generator>
-      <LastGenOutput>UnionTemplate.cs</LastGenOutput>
-      <CustomToolNamespace>MessagePackCompiler.Generator</CustomToolNamespace>
-    </None>
   </ItemGroup>
 
   <ItemGroup>
