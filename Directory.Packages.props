--- conflicted
+++ resolved
@@ -4,19 +4,11 @@
   <PropertyGroup>
     <ManagePackageVersionsCentrally>true</ManagePackageVersionsCentrally>
     <CentralPackageTransitivePinningEnabled>true</CentralPackageTransitivePinningEnabled>
-<<<<<<< HEAD
-
     <BenchmarkDotNetVersion>0.13.12</BenchmarkDotNetVersion>
-
     <!-- https://learn.microsoft.com/en-us/visualstudio/extensibility/roslyn-version-support?view=vs-2022 -->
     <MicrosoftCodeAnalysisVersion>4.8.0</MicrosoftCodeAnalysisVersion>
     <MicrosoftCodeAnalysisVersion Condition="'$(IsAnalyzerProject)'=='true'">4.3.0</MicrosoftCodeAnalysisVersion>
     <MicrosoftCodeAnalysisTestingVersion>1.1.2-beta1.24121.1</MicrosoftCodeAnalysisTestingVersion>
-=======
-    <BenchmarkDotNetVersion>0.13.5</BenchmarkDotNetVersion>
-    <MicrosoftCodeAnalysisVersion>3.11.0</MicrosoftCodeAnalysisVersion>
-    <MicrosoftCodeAnalysisVersion Condition="'$(IsTestProject)'=='true'">4.4.0</MicrosoftCodeAnalysisVersion>
->>>>>>> f8d220bf
   </PropertyGroup>
   <ItemGroup>
     <PackageVersion Include="BenchmarkDotNet.Diagnostics.Windows" Version="$(BenchmarkDotNetVersion)" />
@@ -30,14 +22,6 @@
     <PackageVersion Include="Jil" version="2.17.0" />
     <PackageVersion Include="MessagePack" Version="2.1.90" />
     <PackageVersion Include="Microsoft.AspNetCore.Mvc.Core" Version="2.2.5" />
-<<<<<<< HEAD
-    <PackageVersion Include="Microsoft.Bcl.AsyncInterfaces" Version="7.0.0" />
-=======
-    <PackageVersion Include="Microsoft.Build.Framework" Version="16.5.0" ExcludeAssets="runtime" />
-    <PackageVersion Include="Microsoft.Build.Locator" Version="1.5.5" />
-    <PackageVersion Include="Microsoft.Build.Utilities.Core" Version="16.5.0" />
-    <PackageVersion Include="Microsoft.Build" Version="16.5.0" ExcludeAssets="runtime" />
->>>>>>> f8d220bf
     <PackageVersion Include="Microsoft.CodeAnalysis.Analyzers" version="3.3.4" />
     <PackageVersion Include="Microsoft.CodeAnalysis.Common" version="$(MicrosoftCodeAnalysisVersion)" />
     <PackageVersion Include="Microsoft.CodeAnalysis.CSharp.CodeFix.Testing.XUnit" Version="$(MicrosoftCodeAnalysisTestingVersion)" />
@@ -65,19 +49,7 @@
     <PackageVersion Include="ReactiveProperty" Version="9.5.0" />
     <PackageVersion Include="Required" Version="1.0.0" />
     <PackageVersion Include="Sigil" version="5.0.0" />
-<<<<<<< HEAD
-    <PackageVersion Include="SpanJson" Version="4.0.1" />
-    <PackageVersion Include="System.CodeDom" Version="8.0.0" />
-    <PackageVersion Include="System.Collections.Immutable" Version="8.0.0" />
-    <PackageVersion Include="System.Reflection.Emit.Lightweight" Version="4.7.0" />
-    <PackageVersion Include="System.Reflection.Emit" Version="4.7.0" />
-    <PackageVersion Include="System.Runtime.CompilerServices.Unsafe" Version="6.0.0" />
-    <PackageVersion Include="System.Text.Json" Version="6.0.0" />
-    <PackageVersion Include="System.Text.Encodings.Web" Version="6.0.0" />
-=======
     <PackageVersion Include="SpanJson" Version="4.0.0" />
->>>>>>> f8d220bf
-    <PackageVersion Include="System.Threading.Tasks.Extensions" Version="4.5.4" />
     <PackageVersion Include="Utf8Json" Version="1.3.7" />
     <PackageVersion Include="Xunit.Combinatorial" Version="1.6.24" />
     <PackageVersion Include="xunit.runner.console" Version="2.7.0" />
@@ -86,24 +58,27 @@
     <PackageVersion Include="xunit" Version="2.7.0" />
     <PackageVersion Include="ZeroFormatter" Version="1.6.4" />
   </ItemGroup>
-<<<<<<< HEAD
-  <ItemGroup Condition="'$(IsAnalyzerProject)'=='true'">
-    <PackageVersion Update="Microsoft.Bcl.AsyncInterfaces" Version="6.0.0" />
-    <PackageVersion Update="System.Collections.Immutable" Version="6.0.0" />
-    <PackageVersion Update="System.Memory" Version="4.5.5" />
-    <PackageVersion Update="System.Reflection.Metadata" Version="6.0.0" />
-    <PackageVersion Update="System.Runtime.CompilerServices.Unsafe" Version="6.0.0" />
-    <PackageVersion Update="System.Text.Json" Version="6.0.0" />
-=======
   <ItemGroup Condition=" '$(TargetFramework)' == 'netstandard2.0' or '$(TargetFramework)' == 'net472'">
     <PackageVersion Include="Microsoft.Bcl.AsyncInterfaces" Version="6.0.0" />
     <PackageVersion Include="System.CodeDom" Version="6.0.0" />
     <PackageVersion Include="System.Collections.Immutable" Version="6.0.0" />
+    <PackageVersion Include="System.Memory" Version="4.5.5" />
     <PackageVersion Include="System.Reflection.Emit.Lightweight" Version="4.7.0" />
     <PackageVersion Include="System.Reflection.Emit" Version="4.7.0" />
+    <PackageVersion Include="System.Reflection.Metadata" Version="6.0.0" />
     <PackageVersion Include="System.Runtime.CompilerServices.Unsafe" Version="6.0.0" />
     <PackageVersion Include="System.Text.Json" Version="6.0.0" />
->>>>>>> f8d220bf
+    <PackageVersion Include="System.Threading.Tasks.Extensions" Version="4.5.4" />
+  </ItemGroup>
+  <ItemGroup Condition="'$(IsAnalyzerProject)'=='true'">
+    <PackageVersion Update="Microsoft.Bcl.AsyncInterfaces" Version="7.0.0" />
+    <PackageVersion Update="System.Collections.Immutable" Version="7.0.0" />
+    <PackageVersion Update="System.Reflection.Metadata" Version="7.0.0" />
+  </ItemGroup>
+  <ItemGroup Condition="'$(NonShipping)'=='true'">
+    <PackageVersion Update="Microsoft.Bcl.AsyncInterfaces" Version="7.0.0" />
+    <PackageVersion Update="System.Collections.Immutable" Version="7.0.0" />
+    <PackageVersion Update="System.Reflection.Metadata" Version="7.0.0" />
   </ItemGroup>
   <ItemGroup>
     <GlobalPackageReference Include="CSharpIsNullAnalyzer" Version="0.1.495" />
