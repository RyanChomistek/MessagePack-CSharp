--- conflicted
+++ resolved
@@ -5,12 +5,9 @@
   "omnisharp.enableEditorConfigSupport": true,
   "omnisharp.enableRoslynAnalyzers": true,
   "dotnet.completion.showCompletionItemsFromUnimportedNamespaces": true,
-<<<<<<< HEAD
-  "dotnet.defaultSolution": "MessagePack.sln"
-=======
   "editor.formatOnSave": true,
   "[xml]": {
     "editor.wordWrap": "off"
-  }
->>>>>>> 130e9c87
+  },
+  "dotnet.defaultSolution": "MessagePack.sln"
 }